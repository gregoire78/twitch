import BaseAPI from '../../BaseAPI';
import { UniformObject } from '../../../Toolkit/ObjectTools';
import HelixResponse from '../HelixResponse';
import HelixUser, { HelixUserData } from './HelixUser';
import HelixPrivilegedUser, { HelixPrivilegedUserData } from './HelixPrivilegedUser';
import UserTools, { UserIdResolvable, UserNameResolvable } from '../../../Toolkit/UserTools';
import HelixFollow, { HelixFollowData, HelixFollowFilter } from './HelixFollow';
import { TwitchApiCallType } from '../../../TwitchClient';

<<<<<<< HEAD
/** @private */
type UserLookupType = 'id' | 'login';
=======
export enum UserLookupType {
	Id = 'id',
	Login = 'login'
}
>>>>>>> a78ecc9d

export interface HelixUserUpdate {
	description?: string;
}

export default class HelixUserAPI extends BaseAPI {
	private async getUsers(lookupType: UserLookupType, param: string | string[]) {
		const query: UniformObject<string | string[] | undefined> = { [lookupType]: param };
		const result = await this._client.apiCall<HelixResponse<HelixUserData[]>>({
			type: TwitchApiCallType.Helix,
			url: 'users',
			query
		});

		return result.data.map(userData => new HelixUser(userData, this._client));
	}

	async getUsersByIds(users: UserIdResolvable[]) {
		return this.getUsers(UserLookupType.Id, users.map(id => UserTools.getUserId(id)));
	}

	async getUsersByNames(users: UserNameResolvable[]) {
		return this.getUsers(UserLookupType.Login, users.map(name => UserTools.getUserName(name)));
	}

	async getUserById(user: UserIdResolvable) {
		const users = await this.getUsers(UserLookupType.Id, UserTools.getUserId(user));
		if (!users.length) {
			throw new Error('user not found');
		}
		return users[0];
	}

	async getUserByName(user: UserNameResolvable) {
		const users = await this.getUsers(UserLookupType.Login, UserTools.getUserName(user));
		if (!users.length) {
			throw new Error('user not found');
		}
		return users[0];
	}

	async getMe(withEmail: boolean = false) {
		const result = await this._client.apiCall<HelixResponse<HelixPrivilegedUserData[]>>({
			type: TwitchApiCallType.Helix,
			url: 'users',
			scope: withEmail ? 'user:read:email' : ''
		});

		if (!result.data || !result.data.length) {
			throw new Error('could not get authenticated user');
		}

		return new HelixPrivilegedUser(result.data[0], this._client);
	}

	async updateUser(data: HelixUserUpdate) {
		const result = await this._client.apiCall<HelixResponse<HelixPrivilegedUserData>>({
			type: TwitchApiCallType.Helix,
			url: 'users',
			method: 'PUT',
			query: {
				description: data.description
			}
		});

		return new HelixPrivilegedUser(result.data[0], this._client);
	}

	async getFollows(filter: HelixFollowFilter) {
		const query: UniformObject<string | undefined> = {
			after: filter.after,
			before: filter.before,
			first: filter.limit
		};
		let hasUserIdParam = false;
		if (filter.user) {
			query.from_id = UserTools.getUserId(filter.user);
			hasUserIdParam = true;
		}
		if (filter.followedUser) {
			query.to_id = UserTools.getUserId(filter.followedUser);
			hasUserIdParam = true;
		}

		if (!hasUserIdParam) {
			throw new TypeError('Either from, to or both have to be set');
		}

		const result = await this._client.apiCall<HelixResponse<HelixFollowData[]>>({
			type: TwitchApiCallType.Helix,
			url: 'users/follows',
			query
		});

		return result.data.map(follow => new HelixFollow(follow, this._client));
	}
}<|MERGE_RESOLUTION|>--- conflicted
+++ resolved
@@ -7,15 +7,11 @@
 import HelixFollow, { HelixFollowData, HelixFollowFilter } from './HelixFollow';
 import { TwitchApiCallType } from '../../../TwitchClient';
 
-<<<<<<< HEAD
 /** @private */
-type UserLookupType = 'id' | 'login';
-=======
 export enum UserLookupType {
 	Id = 'id',
 	Login = 'login'
 }
->>>>>>> a78ecc9d
 
 export interface HelixUserUpdate {
 	description?: string;
